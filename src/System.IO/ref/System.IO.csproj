--- conflicted
+++ resolved
@@ -2,23 +2,9 @@
 <Project ToolsVersion="4.0" DefaultTargets="Build" xmlns="http://schemas.microsoft.com/developer/msbuild/2003">
   <Import Project="$([MSBuild]::GetDirectoryNameOfFileAbove($(MSBuildThisFileDirectory), dir.props))\dir.props" />
   <PropertyGroup>
-<<<<<<< HEAD
-    <AssemblyVersion>4.2.0.0</AssemblyVersion>
     <OutputType>Library</OutputType>
     <NuGetTargetMoniker>.NETStandard,Version=v1.7</NuGetTargetMoniker>
-=======
-    <OutputType>Library</OutputType>
-    <NuGetTargetMoniker>.NETStandard,Version=v1.5</NuGetTargetMoniker>
->>>>>>> 022a8c20
   </PropertyGroup>
-  <ItemGroup>
-    <PackageDestination Include="ref/netstandard1.7">
-      <TargetFramework>netstandard1.7</TargetFramework>
-    </PackageDestination>
-    <PackageDestination Include="ref/uap10.1">
-      <TargetFramework>uap10.1</TargetFramework>
-    </PackageDestination>
-  </ItemGroup>
   <ItemGroup>
     <Compile Include="System.IO.cs" />
     <Compile Include="System.IO.Manual.cs" />
